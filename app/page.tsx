--- conflicted
+++ resolved
@@ -59,7 +59,6 @@
 }
 
 export default function ChatPage() {
-<<<<<<< HEAD
   const [messages, setMessages] = useState<Message[]>([]);
   const [input, setInput] = useState("");
   const [isLoading, setIsLoading] = useState(false);
@@ -67,24 +66,9 @@
   const [latitude, setLatitude] = useState<number | null>(null);
   const [longitude, setLongitude] = useState<number | null>(null);
   const [apiUrl] = useState(
-    process.env.NEXT_PUBLIC_API_URL || "http://localhost:8000"
+    process.env.NEXT_PUBLIC_API_URL || "https://neersetu.onrender.com"
   );
   const [mounted, setMounted] = useState(false);
-=======
-  const [messages, setMessages] = useState<Message[]>([])
-  const [input, setInput] = useState("")
-  const [isLoading, setIsLoading] = useState(false)
-  const [isListening, setIsListening] = useState(false)
-  const [apiUrl, setApiUrl] = useState(
-    process.env.NEXT_PUBLIC_API_URL || "https://neersetu.onrender.com"
-  )
-  const [mounted, setMounted] = useState(false)
-  const scrollAreaRef = useRef<HTMLDivElement>(null)
-  const recognitionRef = useRef<any>(null)
-  const silenceTimeoutRef = useRef<number | null>(null)
-  const inputValueRef = useRef<string>("")
-  const { theme, setTheme, resolvedTheme } = useTheme()
->>>>>>> efed140d
 
   const scrollAreaRef = useRef<HTMLDivElement>(null);
   const recognitionRef = useRef<any>(null);
